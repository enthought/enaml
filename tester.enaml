from enaml.application import Application
from enaml.session import Session
from enaml.session_factory import SessionFactory
from enaml.qt.qt_application import QtApplication
<<<<<<< HEAD
from enaml.widgets.api import Window, PushButton, Container, Slider, ProgressBar, ImageView
from enaml.noncomponents.image.location_image import URLImage
=======
from enaml.widgets.api import Field, Window, PushButton, Container, Slider, ProgressBar, Include
>>>>>>> e61496d4
from enaml.core.declarative import Declarative


enamldef TimedProgress(ProgressBar):
    event run
    event _timeout
    attr _running: bool = False
    run ::
        if not _running:
            _timeout()
    _timeout ::
        if value < 100:
            self._running = True
            self.value += 1
            Application.instance().timed_call(100, _timeout)
        else:
            self.value = 0
            self._running = False


def printer():
    print 'printer'

from enaml.layout.api import vbox

enamldef View(Window):
    id: view
    attr image
    Container:
        hug_height = 'ignore'
        constraints << [vbox(*widgets)]
        PushButton:
            text << str(sldr.value)
            clicked :: Application.instance().end_session(sid)
        PushButton:
            text = 'Bar'
            clicked :: prog.run()
        PushButton:
            text = 'Baz'
            clicked :: 
                print 'before'
                Application.instance().timed_call(1000, printer)
                print 'after'
        PushButton:
            id: add
            text = 'Add'
            clicked :: inc.objects.extend([Field() for _ in range(10)])
            #clicked :: Field(parent)
        PushButton:
            text = 'Remove'
            clicked :: del inc.objects[len(inc.objects)/2:]
            #clicked :: add.set_parent(inc2.parent)
        Slider:
            id: sldr
        Include:
            id: inc
            objects = [Field(), Field(), Field()]
        TimedProgress:
            id: prog
<<<<<<< HEAD
        ImageView:
            image = view.image
=======
        Container:
            hug_height = 'strong'
            constraints << [vbox(*widgets)]
            PushButton:
                text = 'foo'


>>>>>>> e61496d4

sid = None

class FooSession(Session):

    def on_open(self):
        global sid
        sid = self.session_id
        image = URLImage()
        image.location = 'http://farm6.staticflickr.com/5276/7400311000_088cb63717_m.jpg'

        return [image, View(image=image)]


def main():
    fact = SessionFactory('main', '', FooSession)
    app = QtApplication([fact])
    app.start_session('main')
    app.start()
<|MERGE_RESOLUTION|>--- conflicted
+++ resolved
@@ -2,12 +2,9 @@
 from enaml.session import Session
 from enaml.session_factory import SessionFactory
 from enaml.qt.qt_application import QtApplication
-<<<<<<< HEAD
-from enaml.widgets.api import Window, PushButton, Container, Slider, ProgressBar, ImageView
 from enaml.noncomponents.image.location_image import URLImage
-=======
-from enaml.widgets.api import Field, Window, PushButton, Container, Slider, ProgressBar, Include
->>>>>>> e61496d4
+from enaml.widgets.api import Field, Window, PushButton, Container, Slider, \
+    ProgressBar, Include, ImageView
 from enaml.core.declarative import Declarative
 
 
@@ -67,10 +64,8 @@
             objects = [Field(), Field(), Field()]
         TimedProgress:
             id: prog
-<<<<<<< HEAD
         ImageView:
             image = view.image
-=======
         Container:
             hug_height = 'strong'
             constraints << [vbox(*widgets)]
@@ -78,7 +73,6 @@
                 text = 'foo'
 
 
->>>>>>> e61496d4
 
 sid = None
 
