import wx

from traits.api import implements, Bool, Event, Str

from .wx_element import WXElement

from ..i_push_button import IPushButton


class WXPushButton(WXElement):
    """ A wxPython implementation of IPushButton.


    .. note:: The wxbutton doesn't emit an wx.EVT_LEFT_UP even though it emits
        an wx.EVT_LEFT_DOWN. So in order to reset the down flag when the mouse
        leaves the button and then releases, we hook to wx.EVT_LEAVE_WINDOW
        event.


    See Also
    --------
    IPushButton

    """
    implements(IPushButton)

    #--------------------------------------------------------------------------
    # IPushButton interface
    #--------------------------------------------------------------------------
    down = Bool

    text = Str

    clicked = Event

    pressed = Event

    released = Event

    #--------------------------------------------------------------------------
    # Implementation
    #--------------------------------------------------------------------------
    def create_widget(self, parent):
        """ Creates and binds a wx.Button.

        This method is called by the 'layout' method of WXElement.
        It is not meant for public consumption.

        Arguments
        ---------
        parent : WXContainer
            The WXContainer instance that is our parent.

        Returns
        -------
        result : None

        """
        widget = wx.Button(parent.widget)
        widget.Bind(wx.EVT_BUTTON, self._on_clicked)
        widget.Bind(wx.EVT_LEFT_DOWN, self._on_pressed)
        widget.Bind(wx.EVT_LEAVE_WINDOW, self._on_leave_window)
        self.widget = widget

    def init_attributes(self):
        """ Intializes the widget with the attributes of this instance.

        This method is called by the 'layout' method of WXElement.
        It is not meant for public consumption.

        Arguments
        ---------
        None

        Returns
        -------
        result : None

        """
        self.widget.SetLabel(self.text)

    def init_meta_handlers(self):
        """ Initializes any meta handlers for this widget.

        This method is called by the 'layout' method of WXElement.
        It is not meant for public consumption.

        Arguments
        ---------
        None

        Returns
        -------
        result : None

        """
        pass

    def _text_changed(self, text):
        """ The change handler for the 'text' attribute.

        """
        self.widget.SetLabel(text)

    def _on_clicked(self, event):
        """ The event handler for the buttons clicked event.

        """
        self.down = False
        self.released = event
        self.clicked = event
        event.Skip()

    def _on_pressed(self, event):
        """ The event handlers for the buttons pressed event.

        """
        self.down = True
        self.pressed = event
        event.Skip()

    def _on_leave_window(self, event):
<<<<<<< HEAD
        """ The event handler for the buttons leave window event.

        This is necessary as a workaround for a wxButton limitation.

        """
        # The wxButton doesn't emit an EVT_LEFT_UP even though it 
        # emits an EVT_LEFT_DOWN (ugh!) So in order to reset the down 
        # flag when the mouse leaves the button and then releases, 
=======
        # The wx button doesn't emit an EVT_LEFT_UP even though it
        # emits an EVT_LEFT_DOWN (ugh!) So in order to reset the down
        # flag when the mouse leaves the button and then releases,
>>>>>>> 8642ef0a
        # we need to hook the window leave event. (double ugh!)
        if self.down:
            self.down = False
            self.released = event
        event.Skip()<|MERGE_RESOLUTION|>--- conflicted
+++ resolved
@@ -9,6 +9,23 @@
 
 class WXPushButton(WXElement):
     """ A wxPython implementation of IPushButton.
+
+    Attributes
+    ----------
+    down : Bool
+        Whether or not the button is currently pressed.
+
+    text : Str
+        The text to use as the button's label.
+
+    clicked : Event
+        Fired when the button is clicked.
+
+    pressed : Event
+        Fired when the button is pressed.
+
+    released: Event
+        Fired when the button is released.
 
 
     .. note:: The wxbutton doesn't emit an wx.EVT_LEFT_UP even though it emits
@@ -120,21 +137,12 @@
         event.Skip()
 
     def _on_leave_window(self, event):
-<<<<<<< HEAD
         """ The event handler for the buttons leave window event.
-
-        This is necessary as a workaround for a wxButton limitation.
 
         """
         # The wxButton doesn't emit an EVT_LEFT_UP even though it 
         # emits an EVT_LEFT_DOWN (ugh!) So in order to reset the down 
         # flag when the mouse leaves the button and then releases, 
-=======
-        # The wx button doesn't emit an EVT_LEFT_UP even though it
-        # emits an EVT_LEFT_DOWN (ugh!) So in order to reset the down
-        # flag when the mouse leaves the button and then releases,
->>>>>>> 8642ef0a
-        # we need to hook the window leave event. (double ugh!)
         if self.down:
             self.down = False
             self.released = event
