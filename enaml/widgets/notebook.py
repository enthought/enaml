#------------------------------------------------------------------------------
#  Copyright (c) 2012, Enthought, Inc.
#  All rights reserved.
#------------------------------------------------------------------------------
from traits.api import Enum
from .tab_bar import TabBar


class Notebook(TabBar):
    """ A component which displays its children as tabbed pages.

    """
    #: The position of tabs in the notebook.
    tab_position = Enum('top', 'bottom', 'left', 'right')

<<<<<<< HEAD
=======
    #: The style of the tabs to use in the notebook. This may not
    #: be supported on all platforms. The 'document' style is used
    #: when displaying many pages in an editing context such as in
    #: an IDE. The 'preferences' style is used to display tabs in
    #: a style that is appropriate for a preferences dialog. Such
    #: as used in OSX.
    tab_style = Enum('document', 'preferences')

    #: Whether or not the tabs in the notebook should be closable.
    tabs_closable = Bool(True)

    #: Whether or not the tabs in the notebook should be movable.
    tabs_movable = Bool(True)

    #: An event fired when the user closes a tab by clicking on its
    #: close button. The content will be the page object.
    tab_closed = EnamlEvent

    #: How strongly a component hugs it's contents' width. A TabGroup
    #: ignores its width hug by default, so it expands freely in width.
    hug_width = 'ignore'

    #: How strongly a component hugs it's contents' height. A TabGroup
    #: ignores its height hug by default, so it expands freely in height.
    hug_height = 'ignore'

>>>>>>> f0f167f7
    #--------------------------------------------------------------------------
    # Initialization
    #--------------------------------------------------------------------------
    def snapshot(self):
        """ Return the dict of creation attributes for the control.

        """
        snap = super(Notebook, self).snapshot()
        attrs = {
            'tab_position': self.tab_position
        }
        snap.update(attrs)
        return snap

    def bind(self):
        """ Bind the change handlers for the control.

        """
        super(Notebook, self).bind()
        attrs = ('tab_position')
        self.publish_attributes(*attrs)

    #--------------------------------------------------------------------------
    # Message Handling
    #--------------------------------------------------------------------------
    def on_action_tab_closed(self, content):
        """ Handle the 'tab_closed' action from the client widget.

        """
        widget_id = content['widget_id']
        for child in self.children:
            if child.widget_id == widget_id:
                self.tab_closed(child)
                child.closed()
                return

    #--------------------------------------------------------------------------
    # Public API
    #--------------------------------------------------------------------------
    def open_tab(self, page):
        """ Open the tab for the given page, if it isn't already open.

        Parameters
        ----------
        page : Page
            The page instance to open. It must be a child of this
            Notebook.

        """
        assert page in self.children, "Page is not a child of the Notebook"
        content = {'widget_id': page.widget_id}
        self.send_action('open_tab', content)

    def close_tab(self, page):
        """ Close the tab for the given page, if it isn't already closed.

        Parameters
        ----------
        page : Page
            The page instance to close. It must be a child of this
            Notebook.

        """
        assert page in self.children, "Page is not a child of the Notebook"
        content = {'widget_id': page.widget_id}
        self.send_action('close_tab', content)
<|MERGE_RESOLUTION|>--- conflicted
+++ resolved
@@ -2,7 +2,10 @@
 #  Copyright (c) 2012, Enthought, Inc.
 #  All rights reserved.
 #------------------------------------------------------------------------------
-from traits.api import Enum
+from traits.api import Enum, Bool
+
+from enaml.core.trait_types import EnamlEvent
+
 from .tab_bar import TabBar
 
 
@@ -13,8 +16,6 @@
     #: The position of tabs in the notebook.
     tab_position = Enum('top', 'bottom', 'left', 'right')
 
-<<<<<<< HEAD
-=======
     #: The style of the tabs to use in the notebook. This may not
     #: be supported on all platforms. The 'document' style is used
     #: when displaying many pages in an editing context such as in
@@ -41,7 +42,6 @@
     #: ignores its height hug by default, so it expands freely in height.
     hug_height = 'ignore'
 
->>>>>>> f0f167f7
     #--------------------------------------------------------------------------
     # Initialization
     #--------------------------------------------------------------------------
@@ -51,7 +51,10 @@
         """
         snap = super(Notebook, self).snapshot()
         attrs = {
-            'tab_position': self.tab_position
+            'tab_position': self.tab_position,
+            'tab_style': self.tab_style,
+            'tabs_closable': self.tabs_closable,
+            'tabs_movable': self.tabs_movable
         }
         snap.update(attrs)
         return snap
@@ -61,7 +64,7 @@
 
         """
         super(Notebook, self).bind()
-        attrs = ('tab_position')
+        attrs = ('tab_position', 'tab_style', 'tabs_closable', 'tabs_movable')
         self.publish_attributes(*attrs)
 
     #--------------------------------------------------------------------------
@@ -107,4 +110,4 @@
         """
         assert page in self.children, "Page is not a child of the Notebook"
         content = {'widget_id': page.widget_id}
-        self.send_action('close_tab', content)
+        self.send_action('close_tab', content)