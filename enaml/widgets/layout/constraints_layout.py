#------------------------------------------------------------------------------
#  Copyright (c) 2011, Enthought, Inc.
#  All rights reserved.
#------------------------------------------------------------------------------
from collections import defaultdict
import weakref

from .layout_manager import AbstractLayoutManager
from .layout_helpers import DeferredConstraints

import casuarius


class ConstraintsLayout(AbstractLayoutManager):

    def __init__(self, component):
        self.component = weakref.ref(component)

        # The solver instance to use for this manager
        self.solver = None

        # The constraints for the component which should never need to change
        self.component_cns = None

        # The user constraints which may change
        self.user_cns = None

        # The hard constraints for the children which should never change
        self.child_cns = None

        # The default child size constraints which will change if a 
        # a childs size_hint is updated
        self.child_size_cns = None

        # A flag to prevent recursion into various method. 
        # XXX this may no longer be needed
        self._recursion_guard = False

        # A flag to indicate whether this manager has been initialized.
        self._initialized = False

    #--------------------------------------------------------------------------
    # Initalization
    #--------------------------------------------------------------------------
    def initialize(self):
        """ Initializes the solver by creating all of the necessary 
        constraints for this components layout children and adding them
        to the solver.

        """
        if self._recursion_guard or self._initialized:
            return
        self._recursion_guard = True

        # Rather than intialize in the __init__ method, which in Python 
        # has the context of only happening once, we use this method 
        # since the manager will be re-initialized whenever any of the 
        # constraints of the component's layout children change.
        self.solver = casuarius.Solver(autosolve=False)
        self.component_cns = []
        self.user_cns = []
        self.child_cns = defaultdict(list)
        self.child_size_cns = defaultdict(list)

        component = self.component()
        if component is None:
            msg = 'Component weakly referenced by %r disappeared' % self
            raise RuntimeError(msg)

        solver = self.solver

        # The list of all descendants participating in constraints-based layout.
        descendants = list(self.traverse_descendants(component))

        # Disable the layout engines on all Containers descending from this one.
        # FIXME: This destructively sets the .layout_manager attribute to None. It
        # works, but we might be able to do it more cleanly.
        for desc in descendants:
            if hasattr(desc, 'layout_manager'):
                if type(desc.layout_manager) is type(self):
                    desc.layout_manager = None

        # Component default constraints
        cns = self.compute_component_cns(component)
        self.component_cns = cns
        self.add_constraints(cns)

        # User constraints
        cns = self.compute_user_cns(component)
        for child in descendants:
            cns.extend(self.compute_user_cns(child))
        self.user_cns = cns
        self.add_constraints(cns)

        # Child default constraints
        cns_dict = self.child_cns
        for child in descendants:
            cns = self.compute_child_cns(child)
            cns_dict[child].extend(cns)
            self.add_constraints(cns)
        
        # Child size constraints
        cns_dict = self.child_size_cns
        for child in descendants:
            cns = self.compute_child_size_cns(child)
            cns_dict[child].extend(cns)
            self.add_constraints(cns)

        solver.autosolve = True

        # Set the minimum size of the component based on the current
        # set of constraints
        min_size = self.calc_min_size()
        component.set_min_size(*min_size)

        self._recursion_guard = False
        self._initialized = True

    def add_constraints(self, constraints):
        """ Add an iterable of constraints to the solver.

        """
        solver = self.solver
        for cn in constraints:
            solver.add_constraint(cn)

    #--------------------------------------------------------------------------
    # Solver Iteration
    #--------------------------------------------------------------------------
    def layout(self):
        """ Perform an iteration of the solver for the new width and 
        height of the component. This will resolve the system and update
        the geometry of all of the component's layout children.

        """
        if self._recursion_guard or not self._initialized:
            return
        self._recursion_guard = True

        component = self.component()
        if component is None:
            msg = 'Component weakly referenced by %r disappeared' % self
            raise RuntimeError(msg)

        solver = self.solver

        # Grab the info required for the suggestions to the solver
        width, height = component.size()
        width_var = component.width
        height_var = component.height

        with solver.suggest_values([(width_var, width), (height_var, height)], casuarius.medium):
            # Update the geometry of the layout children with their 
            # new solved values.
            for child in self.traverse_descendants(component):
                child.set_solved_geometry(component)

        self._recursion_guard = False

    def calc_min_size(self):
        """ Run an iteration of the solver with the suggested size of the
        component set to (0, 0). This will cause the solver to effectively
        compute the minimum size that the window can be to solve the
        system. The return value is (min_width, min_height).

        """
        component = self.component()
        if component is None:
            msg = 'Component weakly referenced by %r disappeared' % self
            raise RuntimeError(msg)
        
        solver = self.solver

        width_var = component.width
        height_var = component.height

        # FIXME: here we pick a 'medium' strength like the window resize but
        # weight it a little less. Uses of 'medium' in constraints should
        # override this. In the future, we should add more meaningful Strengths.
        with solver.suggest_values([(width_var, 0.0), (height_var, 0.0)],
            default_strength=casuarius.medium, default_weight=0.1):
            min_width = width_var.value
            min_height = height_var.value

        return (min_width, min_height)

    def traverse_descendants(self, component):
        """ Do a preorder traversal of all visible descendants of the component
        that participate in the Constraints-base layout.

        """
<<<<<<< HEAD
        for child in component.children:
            if getattr(child, 'visible', False):
=======
        for child in component.layout_children:
            if child.visible:
>>>>>>> a64becc0
                yield child
                child_layout = getattr(child, 'layout_manager', None)
                if child_layout is None or type(child_layout) is type(self):
                    for desc in self.traverse_descendants(child):
                        yield desc

    #--------------------------------------------------------------------------
    # Constraint computation
    #--------------------------------------------------------------------------
    def compute_component_cns(self, component):
        """ Computes the required constraints of the component.

        """
        cns = []
        for name in ('left', 'top', 'width', 'height'):
            cn = (getattr(component, name) >= 0)
            cns.append(cn)
        return cns

    def compute_user_cns(self, component):
        """ Computes the user supplied constraints for the component.

        """
        # XXX this is a bit of hack at the moment, since only 
        # Containers have constraints.
        if not hasattr(component, 'constraints'):
            return []
        cns = []
        user_constraints = component.constraints if component.constraints else component.default_user_constraints()
        for constraint in user_constraints + component.container_constraints():
            if isinstance(constraint, DeferredConstraints):
                cns.extend(constraint.get_constraint_list(component))
            else:
                cns.append(constraint)
        return cns
    
    def compute_child_cns(self, child):
        """ Computes the hard default constraints for a child. These
        should never change for a given child.

        """
        constraints = [
            child.width >= 0,
            child.height >= 0,
        ]
        return constraints

    def compute_child_size_cns(self, child):
        """ Computes the constraints relating the size hint of a child.
        These may change if the size hint of a child changes, or the
        values for its 'hug' or 'resist_clip' attribute changes.

        """
        constraints = []

        width_hint, height_hint = child.size_hint()
        hug_width = child.hug_width
        hug_height = child.hug_height
        resist_clip_width = child.resist_clip_width
        resist_clip_height = child.resist_clip_height

        if width_hint >= 0:
            if hug_width != 'ignore':
                cn = (child.width == width_hint) | hug_width
                constraints.append(cn)
            if resist_clip_width != 'ignore':
                cn = (child.width >= width_hint) | resist_clip_width
                constraints.append(cn)
        
        if height_hint >= 0:
            if hug_height != 'ignore':
                cn = (child.height == height_hint) | hug_height
                constraints.append(cn)
            if resist_clip_height != 'ignore':
                cn = (child.height >= height_hint) | resist_clip_height
                constraints.append(cn)

        return constraints
    
    #--------------------------------------------------------------------------
    # Constraint Update 
    #--------------------------------------------------------------------------
    def update_constraints(self):
        """ Re-run the initialization routine to build a new solver with
        updated constraints. This should typically only be called when 
        the user constraints are updated.

        """
        # FIXME: we can probably do better by storing the old constraints,
        # getting the new constraints, finding the differences, and telling the
        # solver to remove/add constraints.
        # Or maybe not. Timings will tell.
        self._initialized = False
        self.initialize()

    def update_size_cns(self, child):
        """ Update the constraints for the size hint of the given child.
        This will be more efficient that calling update_constraints
        and should be used when size_hint of child changes, or the
        it 'hug' or 'resist_clip' attributes change.

        """
        if not self._initialized:
            return
        component = self.component()
        if component is None:
            msg = 'Component weakly referenced by %r disappeared' % self
            raise RuntimeError(msg)

        solver = self.solver
        
        # Remove the existing constraints for the child's size hint.
        old_cns = self.child_size_cns[child]
        for old_cn in old_cns:
            solver.remove_constraint(old_cn)
        del self.child_size_cns[child]

        # Add the new constraints for the child's size hint
        new_cns = self.compute_child_size_cns(child)
        self.child_size_cns[child].extend(new_cns)
        for new_cn in new_cns:
            solver.add_constraint(new_cn)

        # Recompute the minimum size since the constraint changes
        # may have an effect on it.
        min_size = self.calc_min_size()
        component.set_min_size(*min_size)

    def dump_constraints(self):
        """ Print out all of the constraints and values.

        """
        lines = []
        lines.append('User:')
        for cn in self.user_cns:
            lines.append('  {}  ({} {} {}) [error={}]'.format(cn, cn.lhs.value, cn.op, cn.rhs.value, cn.error))
        lines.append('')
        text = '\n'.join(lines)
        return text<|MERGE_RESOLUTION|>--- conflicted
+++ resolved
@@ -189,13 +189,8 @@
         that participate in the Constraints-base layout.
 
         """
-<<<<<<< HEAD
-        for child in component.children:
-            if getattr(child, 'visible', False):
-=======
         for child in component.layout_children:
             if child.visible:
->>>>>>> a64becc0
                 yield child
                 child_layout = getattr(child, 'layout_manager', None)
                 if child_layout is None or type(child_layout) is type(self):
