#------------------------------------------------------------------------------
#  Copyright (c) 2011, Enthought, Inc.
#  All rights reserved.
#------------------------------------------------------------------------------
from ...toolkit import Constructor


def importer(module_path, name):
    fromlist = module_path.split('.')
    def _importer():
        mod = __import__(module_path, fromlist=fromlist)
        try:
            res = getattr(mod, name)
        except AttributeError:
            raise ImportError('Cannot import name %s' % name)
        return res
    return _importer


def constructor(base_path):
    """ A factory function which understands our name mangling and will
    create a constructor instance. Returns tuple of (name, ctor) where
    name is a string that can be used by toolkit to refer to the ctor
    in the enaml source code.

    """
    c_module_path = 'enaml.widgets.' + base_path
    c_name = ''.join(part.capitalize() for part in base_path.split('_'))

    t_module_path = 'enaml.widgets.qt.' + 'qt_' + base_path
    t_name = 'Qt' + c_name

    shell_loader = importer(c_module_path, c_name)
    abstract_loader = importer(t_module_path, t_name)

    ctor = Constructor(shell_loader, abstract_loader)

    return c_name, ctor


QT_CONSTRUCTORS = dict((
    constructor('window'),
    constructor('component'),
    constructor('container'),
    constructor('dialog'),
    constructor('calendar'),
    constructor('check_box'),
    constructor('combo_box'),
    constructor('field'),
    constructor('html'),
    constructor('image'),
    constructor('label'),
    constructor('push_button'),
    constructor('radio_button'),
    constructor('slider'),
    constructor('spin_box'),
    constructor('traitsui_item'),
    constructor('enable_canvas'),
    constructor('table_view'),
    constructor('date_edit'),
    constructor('datetime_edit'),
    constructor('form'),
    constructor('group_box'),
    constructor('stacked'),
    constructor('scroll_area'),
    constructor('progress_bar'),
<<<<<<< HEAD
    constructor('tabbed'),
    constructor('tab'),
))
=======
    constructor('splitter'),
))
>>>>>>> 1684abd7
<|MERGE_RESOLUTION|>--- conflicted
+++ resolved
@@ -64,11 +64,7 @@
     constructor('stacked'),
     constructor('scroll_area'),
     constructor('progress_bar'),
-<<<<<<< HEAD
     constructor('tabbed'),
     constructor('tab'),
-))
-=======
     constructor('splitter'),
 ))
->>>>>>> 1684abd7
