--- conflicted
+++ resolved
@@ -94,12 +94,9 @@
     constructor('spin_box'),
     constructor('traitsui_item'),
     constructor('enable_canvas'),
-<<<<<<< HEAD
     constructor('text_editor'),
     constructor('code_editor'),
-=======
     constructor('list_view'),
->>>>>>> bd3f2314
     constructor('table_view'),
     constructor('tree_view'),
     constructor('date_edit'),
