#------------------------------------------------------------------------------
#  Copyright (c) 2011, Enthought, Inc.
#  All rights reserved.
#------------------------------------------------------------------------------
from abc import abstractmethod

from traits.api import Bool, Enum, Instance, Property, Str

from .container import Container, AbstractTkContainer
from .layout.box_model import MarginBoxModel
from ..enums import HorizontalAlign

def _get_from_box_model(self, name):
    """ Property getter for all attributes that come from the MarginBoxModel.

    """
    return getattr(self._box_model, name)

class AbstractTkGroupBox(AbstractTkContainer):
    """ The abstract GroupBox interface.

    """

    @abstractmethod
    def shell_title_changed(self, title):
        """ Update the title of the group box with the new value from the
        shell object.

        """
        raise NotImplementedError

    @abstractmethod
    def shell_flat_changed(self, flat):
        """ Update the flat flag of the group box with the new value from the
        shell object.

        """
        raise NotImplementedError

    @abstractmethod
    def shell_title_align_changed(self, align):
        """ Update the title alignment to the new value from the shell object.

        """
        raise NotImplementedError

    @abstractmethod
    def get_contents_margins(self):
        """ Return the (top, left, right, bottom) margin values for the widget.

        """
        return (0, 0, 0, 0)


class GroupBox(Container):
    """ The GroupBox container, which introduces a group of widgets with a title
    and usually has a border.

    """
    #: The title displayed at the top of the box.
    title = Str()

    #: The flat parameter determines if the GroupBox is displayed with just the
    #: title and a header line (True) or with a full border (False, the default).
    flat = Bool(False)

    #: The alignment of the title text.
    title_align = HorizontalAlign

    #: Overridden parent class trait
    abstract_obj = Instance(AbstractTkGroupBox)

    #: A read-only symbolic object that represents the internal left margin of
    #: the container.
    margin_left = Property(fget=_get_from_box_model)

    #: A read-only symbolic object that represents the internal right margin of
    #: the container.
    margin_right = Property(fget=_get_from_box_model)

    #: A read-only symbolic object that represents the internal top margin of
    #: the container.
    margin_top = Property(fget=_get_from_box_model)

    #: A read-only symbolic object that represents the internal bottom margin of
    #: the container.
    margin_bottom = Property(fget=_get_from_box_model)

    #: A read-only symbolic object that represents the internal left boundary of
    #: the content area of the container.
    contents_left = Property(fget=_get_from_box_model)

    #: A read-only symbolic object that represents the internal right boundary of
    #: the content area of the container.
    contents_right = Property(fget=_get_from_box_model)

    #: A read-only symbolic object that represents the internal top boundary of
    #: the content area of the container.
    contents_top = Property(fget=_get_from_box_model)

    #: A read-only symbolic object that represents the internal bottom boundary of
    #: the content area of the container.
    contents_bottom = Property(fget=_get_from_box_model)

    #: A read-only symbolic object that represents the internal width of
    #: the content area of the container.
    contents_width = Property(fget=_get_from_box_model)

    #: A read-only symbolic object that represents the internal height of
    #: the content area of the container.
    contents_height = Property(fget=_get_from_box_model)

    #: A read-only symbolic object that represents the internal center along the
    #: vertical direction the content area of the container.
    contents_v_center = Property(fget=_get_from_box_model)

    #: A read-only symbolic object that represents the internal center along the
    #: horizontal direction of the content area of the container.
    contents_h_center = Property(fget=_get_from_box_model)

    #: A private attribute that holds the box model instance
<<<<<<< HEAD
    #: for this component.
    _box_model = Instance(MarginBoxModel, ())
=======
    #: for this component. 
    _box_model = Instance(MarginBoxModel)
    def __box_model_default(self):
        return MarginBoxModel(self)
>>>>>>> 93d1c532


    def default_user_constraints(self):
        """ Constraints to use if the constraints trait is an empty list.

        Default behaviour is to put the children into a vertical layout.
        Subclasses of Container which implement container_constraints will
        probably want to override this (possibly to return an empty list).
        """
        from .layout.layout_helpers import horizontal, vertical
        vertical_args = [self.contents_top] + self.children + [self.contents_bottom]
        return [vertical(*vertical_args)]+[horizontal(self.contents_left, child, self.contents_right)
            for child in self.children]

    def container_constraints(self):
        """ A set of constraints that should always be applied to this type of
        container.

        This sets up the definitions of the margins between the outer boundaries
        of the container and its content rectangle.

        """
        top, left, right, bottom = self.abstract_obj.get_contents_margins()
        # These are 'required' constraints because they define immutable things.
        constraints = [
            (self.margin_top == top) | 'required',
            (self.margin_left == left) | 'required',
            (self.margin_right == right) | 'required',
            (self.margin_bottom == bottom) | 'required',
        ]
        return constraints
<|MERGE_RESOLUTION|>--- conflicted
+++ resolved
@@ -119,15 +119,10 @@
     contents_h_center = Property(fget=_get_from_box_model)
 
     #: A private attribute that holds the box model instance
-<<<<<<< HEAD
     #: for this component.
-    _box_model = Instance(MarginBoxModel, ())
-=======
-    #: for this component. 
     _box_model = Instance(MarginBoxModel)
     def __box_model_default(self):
         return MarginBoxModel(self)
->>>>>>> 93d1c532
 
 
     def default_user_constraints(self):
