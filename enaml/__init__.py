--- conflicted
+++ resolved
@@ -15,9 +15,6 @@
     __main__ = sys.modules['__main__']
     setupDir = os.path.abspath(os.path.dirname(__main__.__file__))
 
-<<<<<<< HEAD
-    return TestLoader().discover(setupDir)
-=======
     return TestLoader().discover(setupDir)
 
 
@@ -34,5 +31,4 @@
     
     def __exit__(self, *args, **kwargs):
         from .import_hooks import EnamlImporter
-        EnamlImporter.uninstall()
->>>>>>> d37c1289
+        EnamlImporter.uninstall()