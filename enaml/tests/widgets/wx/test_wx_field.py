#------------------------------------------------------------------------------
#  Copyright (c) 2011, Enthought, Inc.
#  All rights reserved.
#------------------------------------------------------------------------------
import wx
from unittest import expectedFailure
from .wx_test_assistant import WXTestAssistant, skip_nonwindows
from .. import field


@skip_nonwindows
class TestWxField(WXTestAssistant, field.TestField):
    """ WXField tests. """

    def get_value(self, widget):
        """ Get the visible text of a field.

        """
        self.process_wx_events(self.app)
        return widget.GetValue()

    def edit_text(self, widget, text):
        """ Simulate typing in a field.

        """
        widget.SetFocus()
        widget.WriteText(text)
        self.send_wx_event(widget, wx.EVT_TEXT)
        self.process_wx_events(self.app)

    def change_text(self, widget, text):
        """ Change text programmatically, rather than "edit" it.

        """
        widget.ChangeValue(text)
        self.send_wx_event(widget, wx.EVT_TEXT)
        self.process_wx_events(self.app)

    def set_cursor_position(self, widget, index):
        """ Set the cursor at a specific position.

        """
        widget.SetInsertionPoint(index)
        self.process_wx_events(self.app)

    def get_cursor_position(self, widget):
        """ Get the cursor position.

        """
        self.process_wx_events(self.app)
        return widget.GetInsertionPoint()

    def get_password_mode(self, widget):
        """ Get the password mode status of the widget.

        Currently WXField only supports `password` and normal`.

        """
        # FIXME: specifically checking if we are using WX and the component
        # is set to 'silent' so that we can set the test to expected failure
        # we use this ugly hack.
        @expectedFailure
        def silent_password_mode(self):
            self.fail('Currently WXField only supports `password` and normal`.')

        component = self.component
        if component.password_mode == 'silent':
            silent_password_mode()

<<<<<<< HEAD
=======
        self.process_wx_events(self.app)
>>>>>>> f7632b71
        if widget.HasFlag(wx.TE_PASSWORD):
            return 'password'
        else:
            return 'normal'


    def get_selected_text(self, widget):
        """ Get the currently-selected text from a field.

        """
        self.process_wx_events(self.app)
        return widget.GetStringSelection()

    def press_return(self, widget):
        """ Simulate a press of the 'Return' key.

        """
        self.send_wx_event(widget, wx.EVT_TEXT_ENTER)
<<<<<<< HEAD
=======
        self.process_wx_events(self.app)
>>>>>>> f7632b71


<|MERGE_RESOLUTION|>--- conflicted
+++ resolved
@@ -67,15 +67,11 @@
         if component.password_mode == 'silent':
             silent_password_mode()
 
-<<<<<<< HEAD
-=======
         self.process_wx_events(self.app)
->>>>>>> f7632b71
         if widget.HasFlag(wx.TE_PASSWORD):
             return 'password'
         else:
             return 'normal'
-
 
     def get_selected_text(self, widget):
         """ Get the currently-selected text from a field.
@@ -89,9 +85,4 @@
 
         """
         self.send_wx_event(widget, wx.EVT_TEXT_ENTER)
-<<<<<<< HEAD
-=======
         self.process_wx_events(self.app)
->>>>>>> f7632b71
-
-
