--- conflicted
+++ resolved
@@ -93,15 +93,11 @@
         generate the list of labels for the buttons. Defaults
         to str.
     
-<<<<<<< HEAD
-    Input Output Attributes
-=======
     disabled_buttons : list
         A list of integers which indicate which radio buttons should 
         be disabled. Defaults to an empty list.
 
     Synchronized Attributes
->>>>>>> b934d612
     -----------------------
     selected_index : integer
         An attribute which is updated with the index of the object
