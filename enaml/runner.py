#------------------------------------------------------------------------------
#  Copyright (c) 2011, Enthought, Inc.
#  All rights reserved.
#------------------------------------------------------------------------------
""" Command-line tool to run .enaml files.

"""
import optparse
import os
import sys
import types
import warnings

from enaml import imports
<<<<<<< HEAD
from enaml.application import Application
from enaml.stdlib.sessions import component_session
=======
from enaml.stdlib.sessions import single_view_app
>>>>>>> 6ac564a5
from enaml.core.parser import parse
from enaml.core.enaml_compiler import EnamlCompiler


def prepare_toolkit(toolkit_option):
    """ Prepares the toolkit to be used by enaml.

    The function creates the enaml toolkit and sets if necessary the
    value of ETS_TOOLKIT. ETS gui components default to WX when ETS_TOOLKIT
    is not defined, while enaml defaults to Qt. In that case we set the
    ETS_TOOLKIT enviroment for the process and it's childern to make sure
    that ets amd enaml will use the same toolkit at all times.

    If the ETS_TOOLKIT is already set a warning is raised if there is
    an incompatibility with the -t option.

    Parameters
    ----------
    toolkit_option : str
        The toolkit option provided to the enaml-run script

    Returns
    -------
    enaml_toolkit : ~enaml.core.toolkit.Toolkit
       The enaml toolkit object to be used.

    """

    # NOTE: This function is not currently used
    # the toolkit is assumed to be Qt for the time being

    # TODO: These two defines have been moved here from global scope
    # since the imports do not currently work. They will need to be
    # restored when more than just Qt is supported
    from enaml import default_toolkit, wx_toolkit, qt_toolkit
    # Acceptable enaml toolkit options for enaml-run
    ENAML_TOOLKITS = {
        'default': default_toolkit, 'wx': wx_toolkit, 'qt': qt_toolkit
    }

    # Mapping of the --toolkit option to the ETS_TOOLKIT value
    OPTION_TO_ETS = {'default': 'qt4', 'wx': 'wx', 'qt': 'qt4'}



    enaml_toolkit = ENAML_TOOLKITS[toolkit_option]

    try:
        ets_toolkit = os.environ['ETS_TOOLKIT'].lower().split('.')[0]
    except KeyError:
        compatible_toolkit = OPTION_TO_ETS[toolkit_option]
        os.environ['ETS_TOOLKIT'] = compatible_toolkit
    else:
        # if the -t option is 'default' then enaml obeys ETS_TOOLKIT
        # so there is no incompatibility.
        if toolkit_option != 'default':
            if ets_toolkit != OPTION_TO_ETS[toolkit_option]:
                msg = ('The --toolkit option is different from the '
                       'ETS_TOOLKIT enviroment variable which can '
                       'cause issues if enable or chaco components '
                       'are used.')
                warnings.warn(msg)

    return enaml_toolkit()

def main():
    usage = 'usage: %prog [options] enaml_file [script arguments]'
    parser = optparse.OptionParser(usage=usage, description=__doc__)
    parser.allow_interspersed_args = False
    parser.add_option('-c', '--component', default='Main',
                      help='The component to view')
    parser.add_option('-t', '--toolkit', default='qt4',
                      help='The GUI toolikit to use')

    options, args = parser.parse_args()

    if len(args) == 0:
        print 'No .enaml file specified'
        sys.exit()
    else:
        enaml_file = args[0]
        script_argv = args[1:]

    with open(enaml_file) as f:
        enaml_code = f.read()

    # Parse and compile the Enaml source into a code object
    ast = parse(enaml_code, filename=enaml_file)
    code = EnamlCompiler.compile(ast, enaml_file)

    # Create a proper module in which to execute the compiled code so
    # that exceptions get reported with better meaning
    module = types.ModuleType('__main__')
    module.__file__ = enaml_file
    ns = module.__dict__

    # Put the directory of the Enaml file first in the path so relative imports
    # can work.
    sys.path.insert(0, os.path.abspath(os.path.dirname(enaml_file)))
    # Bung in the command line arguments.
    sys.argv = [enaml_file] + script_argv
    with imports():
        exec code in ns

    requested = options.component
    if requested in ns:
        component = ns[requested]
<<<<<<< HEAD
        descr = 'Enaml-run "%s" view' % requested
        factory = component_session(requested, descr, component)
        app = Application([factory])        
        server = QtLocalServer(app)
=======
        app = single_view_app(component, requested, 'Enaml-run "%s" view' %
            requested)
        
        if options.toolkit == 'wx':
            from enaml.wx.wx_local_server import WxLocalServer
            server = WxLocalServer(app)        
        else:
            from enaml.qt.qt_local_server import QtLocalServer
            server = QtLocalServer(app)
>>>>>>> 6ac564a5
        client = server.local_client()
        client.start_session(requested)
        server.start()
    elif 'main' in ns:
        ns['main']()
    else:
        msg = "Could not find component '%s'" % options.component
        print msg


if __name__ == '__main__':
    main()<|MERGE_RESOLUTION|>--- conflicted
+++ resolved
@@ -12,12 +12,7 @@
 import warnings
 
 from enaml import imports
-<<<<<<< HEAD
-from enaml.application import Application
-from enaml.stdlib.sessions import component_session
-=======
 from enaml.stdlib.sessions import single_view_app
->>>>>>> 6ac564a5
 from enaml.core.parser import parse
 from enaml.core.enaml_compiler import EnamlCompiler
 
@@ -125,22 +120,14 @@
     requested = options.component
     if requested in ns:
         component = ns[requested]
-<<<<<<< HEAD
         descr = 'Enaml-run "%s" view' % requested
-        factory = component_session(requested, descr, component)
-        app = Application([factory])        
-        server = QtLocalServer(app)
-=======
-        app = single_view_app(component, requested, 'Enaml-run "%s" view' %
-            requested)
-        
+        app = single_view_app(requested, descr, component)
         if options.toolkit == 'wx':
             from enaml.wx.wx_local_server import WxLocalServer
             server = WxLocalServer(app)        
         else:
             from enaml.qt.qt_local_server import QtLocalServer
             server = QtLocalServer(app)
->>>>>>> 6ac564a5
         client = server.local_client()
         client.start_session(requested)
         server.start()
