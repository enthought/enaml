#------------------------------------------------------------------------------
#  Copyright (c) 2012, Enthought, Inc.
#  All rights reserved.
#------------------------------------------------------------------------------
from .qt.QtGui import QWidget
from .qt.QtCore import QSize
from .qt_client_widget import QtClientWidget


class QtWindow(QtClientWidget):
    """ A Qt implementation of a window

    """
    def create(self, parent):
        """ Create the underlying widget

        """
        self.widget = QWidget(parent)
        self.widget.show()

    def initialize(self, init_attrs):
        """ Initialize the widget's attributes

        """
        self.set_title(init_attrs.get('title', ''))
        #self.set_icon(init_attrs.get('icon'))
<<<<<<< HEAD
        #self.set_maximum_size(init_attrs.get('maximum_size'))
        #self.set_minimum_size(init_attrs.get('minimum_size'))
        #self.set_initial_size(init_attrs.get('initial_size'))
        #self.set_initial_size_default(init_attrs.get('initial_size_default'))
        #self.set_minimum_size_default(init_attrs.get('minimum_size_default'))
        #self.set_maximum_size_default(init_attrs.get('maximum_size_default'))
=======
        self.set_maximum_size(init_attrs.get('maximum_size'))
        self.set_minimum_size(init_attrs.get('minimum_size'))
        self.set_initial_size(init_attrs.get('initial_size'))
        self.set_initial_size_default(init_attrs.get('initial_size_default'))
        self.set_minimum_size_default(init_attrs.get('minimum_size_default'))
        self.set_maximum_size_default(init_attrs.get('maximum_size_default'))
>>>>>>> 4a3d621c

    #--------------------------------------------------------------------------
    # Message Handlers
    #--------------------------------------------------------------------------
    def receive_maximize(self, ctxt):
        """ Message handler for maximize

        """
        self.maximize()

    def receive_minimize(self, ctxt):
        """ Message handler for minimize

        """
        self.minimize()

    def receive_restore(self, ctxt):
        """ Message handler for restore

        """
        self.restore()

    def receive_set_icon(self, ctxt):
        """ Message handler for set_icon

        """
        # XXX needs to be implemented
        pass

    def receive_set_initial_size(self, ctxt):
        """ Message handler for set_initial_size

        """
        size = ctxt.get('value')
        if size is not None:
            self.set_initial_size(size)

    def receive_set_initial_size_default(self, ctxt):
        """ Message handler for set_initial_size_default

        """
        size = ctxt.get('value')
        if size is not None:
            self.set_initial_default_size(size)
            
    def receive_set_maximum_size(self, ctxt):
        """ Message handler for set_maximum_size

        """
        size = ctxt.get('value')
        if size is not None:
            self.set_maximum_size(size)

    def receive_set_maximum_size_default(self, ctxt):
        """ Message handler for set_maximum_size_default

        """
        size = ctxt.get('value')
        if size is not None:
            self.set_maximum_size_default(size)

    def receive_set_minimum_size(self, ctxt):
        """ Message handler for set_minimum_size

        """
        size = ctxt.get('value')
        if size is not None:
            self.set_minimum_size(size)

    def receive_set_minimum_size_default(self, ctxt):
        """ Message handler for set_minimum_size_default

        """
        size = ctxt.get('value')
        if size is not None:
            self.set_minimum_size_default(size)

    def receive_set_title(self, ctxt):
        """ Message handler for set_title

        """
        title = ctxt.get('value')
        if title is not None:
            self.set_title(title)

    def receive_show(self, ctxt):
        """ Message handler for show

        """
        self.show()
    
    #--------------------------------------------------------------------------
    # Widget Update Methods
    #--------------------------------------------------------------------------
    def maximize(self):
        """ Maximize the window

        """
        self.widget.showMaximized()

    def minimize(self):
        """ Minimize the window

        """
        self.widget.showMinimized()

    def restore(self):
        """ Restore the window after a minimize or maximize

        """
        self.widget.showNormal()

    def set_icon(self, icon):
        """ Set the window icon

        """
        # XXX needs to be implemented
        pass

    def set_initial_size(self, size):
        """ Set the initial window size
        
        """
        self.initial_size = size
        self.widget.resize(QSize(*self._compute_initial_size()))

    def set_initial_size_default(self, size):
        """ Set the initial window size default (used if no other initial
        size could be calculated)

        """
        self.initial_size_default = size
        self.set_initial_size(self._compute_initial_size())

    def set_maximum_size(self, size):
        """ Set the maximum size of the window

        """
        self.maximum_size = size
        self.widget.setMaximumSize(QSize(*self._compute_maximum_size()))

    def set_maximum_size_default(self, size):
        """ Set the maximum window size default

        """
        self.maximum_size_default = size
        self.set_maximum_size(self._compute_maximum_size())

    def set_minimum_size(self, size):
        """ Set the minimum size of the window

        """
        self.minimum_size = size
        self.widget.setMinimumSize(QSize(*self._compute_minimum_size()))

    def set_minimum_size_default(self, size):
        """ Set the minimum size default

        """
        self.minimum_size_default = size
        self.set_minimum_size(self._compute_minimum_size())
    
    def set_title(self, title):
        """ Set the title of the window

        """
        self.widget.setWindowTitle(title)

    def show(self):
        """ Show the window

        """
        self.widget.show()

    #--------------------------------------------------------------------------
    # Size Computation Methods
    #--------------------------------------------------------------------------
    def _compute_initial_size(self):
        """ Computes and returns the initial size of the window without
        regard for minimum or maximum sizes.

        """
        # If the user has supplied an explicit initial size, use that.
        computed_width, computed_height = self.initial_size
        if computed_width != -1 and computed_height != -1:
            return (computed_width, computed_height)
        
        # Otherwise, try to compute a default from the central widget.
        #widget = self.widget
        #if widget is not None:
        #    size_hint_width = widget.sizeHint().width()
        #    size_hint_height = widget.sizeHint().height()
        #    if computed_width == -1:
        #        computed_width = size_hint_width
        #    if computed_height == -1:
        #        computed_height = size_hint_height

        # We use the last resort values to replace any remaining 
        # -1 values. This ensures the return value will be >= 0 
        # in both width and height.
        if computed_width == -1 or computed_height == -1:
            default_width, default_height = self.initial_size_default
            if computed_width == -1:
                computed_width = default_width
            if computed_height == -1:
                computed_height = default_height

        return (computed_width, computed_height)

    def _compute_minimum_size(self):
        """ Computes and returns the minimum size of the window.

        """
        # If the user has supplied an explicit minimum size, use that.
        computed_width, computed_height = self.minimum_size
        if computed_width != -1 and computed_height != -1:
            return (computed_width, computed_height)

        # XXX needs to be reimplemented
        # Otherwise, try to compute a default from the central widget.
        #widget = self.central_widget
        #if widget is not None:

            # If the central widget is a container, we have it compute
            # the minimum size for us, otherwise, we use the size hint
            # of the widget as the value.
            #if isinstance(widget, Container):
            #    min_width, min_height = widget.compute_min_size()
            #else:
            #    min_width, min_height = widget.size_hint()

            # If the hug and resist clip policies of the widget are
            # weaker than the resize strength of the window, then
            # we ignore its value in that direction.
            #if ((widget.hug_width not in STRONGER_THAN_RESIZE) and
            #    (widget.resist_clip_width not in STRONGER_THAN_RESIZE)):
            #    min_width = -1
            
            #if ((widget.hug_height not in STRONGER_THAN_RESIZE) and
            #    (widget.resist_clip_height not in STRONGER_THAN_RESIZE)):
            #    min_height = -1 

            #if computed_width == -1:
            #    computed_width = min_width

            #if computed_height == -1:
            #    computed_height = min_height
        
        # We use the last resort values to replace any remaining 
        # -1 values. This ensures the return value will be >= 0 
        # in both width and height
        if computed_width == -1 or computed_height == -1:
            default_width, default_height = self.minimum_size_default
            if computed_width == -1:
                computed_width = default_width
            if computed_height == -1:
                computed_height = default_height
        
        return (computed_width, computed_height)

    def _compute_maximum_size(self):
        """ Computes and returns the maximum size of the window.

        """
        # If the user has supplied an explicit maximum size, use that.
        computed_width, computed_height = self.maximum_size
        if computed_width != -1 and computed_height != -1:
            return (computed_width, computed_height)

        # XXX Needs to be reimplemented
        # Otherwise, try to compute a default from the central widget.
        #widget = self.central_widget
        #if widget is not None:

            # If the central widget is a container, we have it compute
            # the maximum size for us, otherwise, we use the size hint
            # of the widget as the value.
            #if isinstance(widget, Container):
            #    max_width, max_height = widget.compute_max_size()
            #else:
            #    max_width, max_height = widget.size_hint()

            # If the hug policy of the widget is weaker than the 
            # resize strength of the window, then we ignore its 
            # value in that direction.
            #if widget.hug_width not in STRONGER_THAN_RESIZE:
            #    max_width = -1
            
            #if widget.hug_height not in STRONGER_THAN_RESIZE:
            #    max_height = -1 

            #if computed_width == -1:
            #    computed_width = max_width

            #if computed_height == -1:
            #    computed_height = max_height

        # We use the last resort values to replace any remaining 
        # -1 values. This ensures the return value will be >= 0 
        # in both width and height.
        if computed_width == -1 or computed_height == -1:
            default_width, default_height = self.maximum_size_default
            if computed_width == -1:
                computed_width = default_width
            if computed_height == -1:
                computed_height = default_height
        
        return (computed_width, computed_height)<|MERGE_RESOLUTION|>--- conflicted
+++ resolved
@@ -24,21 +24,12 @@
         """
         self.set_title(init_attrs.get('title', ''))
         #self.set_icon(init_attrs.get('icon'))
-<<<<<<< HEAD
         #self.set_maximum_size(init_attrs.get('maximum_size'))
         #self.set_minimum_size(init_attrs.get('minimum_size'))
         #self.set_initial_size(init_attrs.get('initial_size'))
         #self.set_initial_size_default(init_attrs.get('initial_size_default'))
         #self.set_minimum_size_default(init_attrs.get('minimum_size_default'))
         #self.set_maximum_size_default(init_attrs.get('maximum_size_default'))
-=======
-        self.set_maximum_size(init_attrs.get('maximum_size'))
-        self.set_minimum_size(init_attrs.get('minimum_size'))
-        self.set_initial_size(init_attrs.get('initial_size'))
-        self.set_initial_size_default(init_attrs.get('initial_size_default'))
-        self.set_minimum_size_default(init_attrs.get('minimum_size_default'))
-        self.set_maximum_size_default(init_attrs.get('maximum_size_default'))
->>>>>>> 4a3d621c
 
     #--------------------------------------------------------------------------
     # Message Handlers
