--- conflicted
+++ resolved
@@ -3,12 +3,7 @@
 
 The top-level enaml package contains modules used throughout the Enaml library.
 
-<<<<<<< HEAD
-:mod:`exceptions` Module
-=======
-
 :mod:`application` Module
->>>>>>> 598f241c
 -------------------------
 
 .. automodule:: enaml.application
