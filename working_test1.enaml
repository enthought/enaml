import math
import random
import datetime
from enaml.enums import Orientation, Direction
from enaml.converters import SliderLogConverter, IntConverter

defn ErrorField:
    Field:
        error_color = '#F9A7A7'
        bgcolor << error_color if error else 'none'


defn IntField:
    ErrorField:
        from_string = lambda val: int(val) if val else 0
        placeholder_text = 'Integers Only!'
        

defn IntFieldsPlusOne(other_elem):
    IntField:
        pass
    IntField:
        pass
    IntField:
        pass
    other_elem:
        pass


defn MainWindow(model, table_model):
    Window:
        title << model.window_title
        Panel:
            HGroup:
                VGroup:
                    Panel:
                        HGroup:
                            direction = Direction.RIGHT_TO_LEFT
                            RadioButton -> rb1:
                                text = 'rb1'
                                toggled >> print('rb1:', checked)
                            RadioButton:
                                text = 'rb2'
                                toggled >> print('rb2:', checked)
                            RadioButton:
                                text = 'rb3'
                                toggled >> print('rb3:', checked)
                            RadioButton:
                                text = 'rb4'
                                toggled >> print('rb4:', checked)
                    Panel:
                        HGroup:
                            RadioButton:
                                text = 'rb1'
                            RadioButton:
                                text = 'rb2'
                            RadioButton:
                                text = 'rb3'
                            RadioButton:
                                text = 'rb4'
                    DateEdit:
                        date = cldr.date
                    Calendar -> cldr:
                        minimum_date = datetime.date(1970, 1, 1)
                        activated >> print('activated', args.new)
                        selected >> print('selected', args.new)
                        date >> print('new date', args.new)
                    ComboBox -> cmbx:
                        items = range(100)
                        value = 1
                        selected >> print('selected', args.new)
                    PushButton:
                        text = 'Randomize Error Colors'
                        clicked >> model.randomize_error_colors()
                        bgcolor << color_field.value
                    HGroup:
                        Label:
                            text = 'min:'
                        Label:
                            text = str(sb.low)
                        Label:
                            text = 'max:'
                        Label:
                            text = str(sb.high)
                        Label:
                            text = 'val:'
                        Label:
                            text << str(sb.value)
                    HGroup:
                        CheckBox -> wrap_box:
                            text = 'Allow wrap:'
                            toggled >> setattr(cmbx, 'value', 42)
                        SpinBox -> sb:
                            prefix = 'Foo ' if wrap_box.checked else 'Bar '
                            suffix = ' lb' if wrap_box.checked else ' kg'
                            wrap << wrap_box.checked
                            special_value_text = "Auto"
                            step = 2
                            low << -20 if not wrap else 0
                            high = 20
                    Field -> line_edit:
                        value := model.window_title
                    # The wx layout behaves really really badly if the 
                    # slider orientation is vertical in a vgroup layout
                    HGroup:
<<<<<<< HEAD
                        RadioButton:
                            style.cls = "stretch"
                            text = 'rb1'
                        RadioButton:
                            style.cls = "stretch"
                            text = 'rb2'
                        RadioButton:
                            style.cls = "stretch"
                            text = 'rb3'
                        RadioButton:
                            style.cls = "stretch"
                            text = 'rb4'
                DateEdit:
                    date := cldr.date
                Calendar cldr:
                    minimum_date = datetime.date(1970, 1, 1)
                    activated >> print('activated', msg.new)
                    selected >> print('selected', msg.new)
                    date >> print('new date', msg.new)
                ComboBox cmbx:
                    style.size_policy = 'expanding'
                    items = range(100)
                    value = 1
                    selected >> print('selected', msg.new)
                PushButton:
                    style.size_policy = 'expanding'
                    text = 'Randomize Error Colors'
                    clicked >> model.randomize_error_colors()
                HGroup:
                    Label:
                        text = 'min:'
                    Label:
                        text << str(sb.low)
                    Label:
                        text = 'max:'
                    Label:
                        text << str(sb.high)
                    Label:
                        text = 'val:'
                    Label:
                        text << str(sb.value)
                HGroup:
                    CheckBox wrap_box:
                        style.cls << "error_colors" if mf.error else "normal_colors"
                        text = 'Allow wrap:'
                        toggled >> setattr(cmbx, 'value', 42)
                    SpinBox sb:
                        prefix << 'Foo ' if wrap_box.checked else 'Bar '
                        suffix << ' lb' if wrap_box.checked else ' kg'
                        wrap := wrap_box.checked
                        special_value_text = "Auto"
                        step = 2
                        low << -20 if not self.wrap else 0
                        high = 20
                Field line_edit:
                    value := model.window_title
                # The wx layout behaves really really badly if the
                # slider orientation is vertical in a vgroup layout
                HGroup:
                    Label:
                        text << "A Slider!" if sldr.value <= 1.0 else '%.2f    ' % sldr.value
                        style.stretch = 0
                    Slider sldr:
                        value = 1.0
                        value >> print(self.value)
                        converter = SliderLogConverter()
                        tick_interval = 0.5
                        orientation << Orientation.VERTICAL if wrap_box.checked else Orientation.HORIZONTAL
                Field mf:
                    converter = IntConverter()
                    placeholder_text = 'Integers Only!'
                    style.background_color << "error" if self.error else "nocolor"
                Form:
                    Field fld:
                        name = "foo"
                        style.background_color << self.value
                        placeholder_text = "color name or #rrggbb(aa)"
                        value >> setattr(ofld.style, 'color', 'red')
                    Field ofld:
                        name = "bar"
                        placeholder_text = self.name + ' field'
                        style.color = ''
                    Field:
                        name = "baz"
                        placeholder_text = self.name + ' field'
                    Field:
                        name = "spam"
                        placeholder_text = self.name + ' field'
                    Field:
                        name = "ham"
                        placeholder_text = self.name + ' field'
                    Field:
                        name = "eggs"
                        placeholder_text = self.name + ' field'
                # XXX this really shouldn't be necessary, but it is at the
                # moment because of differences in wx and qt layout behavior
                Panel:
                    style.stretch = 1
            VGroup:
                style.stretch = 1
                TableView:
                    style.stretch = 1
                    item_model = table_model
                Html:
                    style.stretch = 1
                    source = model.html_source
=======
                        Label:
                            text << "A Slider!" if sldr.value <= 1.0 else '%.2f    ' % sldr.value
                            bgcolor << color_field.value
                            fgcolor << 'black' if not bgcolor else 'green'
                        Slider -> sldr:
                            tracking := tracking_box.checked
                            value = 1.0
                            value >> setattr(self, 'foo', str(value))
                            to_slider = lambda val: math.log10(val)
                            from_slider = lambda val: 10**val
                            tick_interval = 0.5
                            orientation = Orientation.VERTICAL if wrap_box.checked else Orientation.HORIZONTAL
                            exception >> print(exception)
                            
                            # Here, we define our own `foo` attribute which
                            # can be used like any other predefined attribute. 
                            # Here, we delegate to the window title, and set
                            # the value of foo from the `value` notifier above.
                            # This `foo` could have been defined before the 
                            # the `value` handler, and things would still 
                            # work properly.
                            foo := model.window_title
                            foo >> print('foo changed', foo)

                        CheckBox -> tracking_box:
                            checked = True
                            text = 'Tracking'
                    IntFieldsPlusOne(Slider) -> custom_fields:
                        pass
                    Form:
                        Field -> color_field:
                            name = "foo"
                            placeholder_text = "color name or #rrggbb(aa)"
                        Field -> ofld:
                            name = "bar"
                            placeholder_text = name + ' field'

                    # XXX this really shouldn't be necessary, but it is at the
                    # moment because of differences in wx and qt layout behavior
                    Panel:
                        pass
                VGroup:
                    TableView:
                        item_model = table_model
                    Html:
                        source = model.html_source
>>>>>>> d37c1289
<|MERGE_RESOLUTION|>--- conflicted
+++ resolved
@@ -103,114 +103,6 @@
                     # The wx layout behaves really really badly if the 
                     # slider orientation is vertical in a vgroup layout
                     HGroup:
-<<<<<<< HEAD
-                        RadioButton:
-                            style.cls = "stretch"
-                            text = 'rb1'
-                        RadioButton:
-                            style.cls = "stretch"
-                            text = 'rb2'
-                        RadioButton:
-                            style.cls = "stretch"
-                            text = 'rb3'
-                        RadioButton:
-                            style.cls = "stretch"
-                            text = 'rb4'
-                DateEdit:
-                    date := cldr.date
-                Calendar cldr:
-                    minimum_date = datetime.date(1970, 1, 1)
-                    activated >> print('activated', msg.new)
-                    selected >> print('selected', msg.new)
-                    date >> print('new date', msg.new)
-                ComboBox cmbx:
-                    style.size_policy = 'expanding'
-                    items = range(100)
-                    value = 1
-                    selected >> print('selected', msg.new)
-                PushButton:
-                    style.size_policy = 'expanding'
-                    text = 'Randomize Error Colors'
-                    clicked >> model.randomize_error_colors()
-                HGroup:
-                    Label:
-                        text = 'min:'
-                    Label:
-                        text << str(sb.low)
-                    Label:
-                        text = 'max:'
-                    Label:
-                        text << str(sb.high)
-                    Label:
-                        text = 'val:'
-                    Label:
-                        text << str(sb.value)
-                HGroup:
-                    CheckBox wrap_box:
-                        style.cls << "error_colors" if mf.error else "normal_colors"
-                        text = 'Allow wrap:'
-                        toggled >> setattr(cmbx, 'value', 42)
-                    SpinBox sb:
-                        prefix << 'Foo ' if wrap_box.checked else 'Bar '
-                        suffix << ' lb' if wrap_box.checked else ' kg'
-                        wrap := wrap_box.checked
-                        special_value_text = "Auto"
-                        step = 2
-                        low << -20 if not self.wrap else 0
-                        high = 20
-                Field line_edit:
-                    value := model.window_title
-                # The wx layout behaves really really badly if the
-                # slider orientation is vertical in a vgroup layout
-                HGroup:
-                    Label:
-                        text << "A Slider!" if sldr.value <= 1.0 else '%.2f    ' % sldr.value
-                        style.stretch = 0
-                    Slider sldr:
-                        value = 1.0
-                        value >> print(self.value)
-                        converter = SliderLogConverter()
-                        tick_interval = 0.5
-                        orientation << Orientation.VERTICAL if wrap_box.checked else Orientation.HORIZONTAL
-                Field mf:
-                    converter = IntConverter()
-                    placeholder_text = 'Integers Only!'
-                    style.background_color << "error" if self.error else "nocolor"
-                Form:
-                    Field fld:
-                        name = "foo"
-                        style.background_color << self.value
-                        placeholder_text = "color name or #rrggbb(aa)"
-                        value >> setattr(ofld.style, 'color', 'red')
-                    Field ofld:
-                        name = "bar"
-                        placeholder_text = self.name + ' field'
-                        style.color = ''
-                    Field:
-                        name = "baz"
-                        placeholder_text = self.name + ' field'
-                    Field:
-                        name = "spam"
-                        placeholder_text = self.name + ' field'
-                    Field:
-                        name = "ham"
-                        placeholder_text = self.name + ' field'
-                    Field:
-                        name = "eggs"
-                        placeholder_text = self.name + ' field'
-                # XXX this really shouldn't be necessary, but it is at the
-                # moment because of differences in wx and qt layout behavior
-                Panel:
-                    style.stretch = 1
-            VGroup:
-                style.stretch = 1
-                TableView:
-                    style.stretch = 1
-                    item_model = table_model
-                Html:
-                    style.stretch = 1
-                    source = model.html_source
-=======
                         Label:
                             text << "A Slider!" if sldr.value <= 1.0 else '%.2f    ' % sldr.value
                             bgcolor << color_field.value
@@ -234,7 +126,6 @@
                             # work properly.
                             foo := model.window_title
                             foo >> print('foo changed', foo)
-
                         CheckBox -> tracking_box:
                             checked = True
                             text = 'Tracking'
@@ -257,4 +148,3 @@
                         item_model = table_model
                     Html:
                         source = model.html_source
->>>>>>> d37c1289
